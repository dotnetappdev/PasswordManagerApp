--- conflicted
+++ resolved
@@ -19,13 +19,12 @@
     private readonly IPasswordCryptoService _passwordCryptoService;
     private readonly IVaultSessionService _vaultSessionService;
     private readonly IQrLoginService _qrLoginService;
-<<<<<<< HEAD
+
     private readonly IOtpService _otpService;
     private readonly IPlatformDetectionService _platformDetectionService;
-=======
+
     private readonly ITwoFactorService _twoFactorService;
     private readonly IPasskeyService _passkeyService;
->>>>>>> b3a54c3e
     private readonly UserManager<ApplicationUser> _userManager;
     private readonly SignInManager<ApplicationUser> _signInManager;
     private readonly SmsConfiguration _smsConfig;
@@ -35,28 +34,24 @@
         IPasswordCryptoService passwordCryptoService,
         IVaultSessionService vaultSessionService,
         IQrLoginService qrLoginService,
-<<<<<<< HEAD
         IOtpService otpService,
         IPlatformDetectionService platformDetectionService,
-=======
         ITwoFactorService twoFactorService,
         IPasskeyService passkeyService,
->>>>>>> b3a54c3e
+ 
         UserManager<ApplicationUser> userManager,
         SignInManager<ApplicationUser> signInManager,
         IOptions<SmsConfiguration> smsConfig,
         ILogger<AuthController> logger)
-    {
+    
         _passwordCryptoService = passwordCryptoService;
         _vaultSessionService = vaultSessionService;
         _qrLoginService = qrLoginService;
-<<<<<<< HEAD
         _otpService = otpService;
         _platformDetectionService = platformDetectionService;
-=======
+
         _twoFactorService = twoFactorService;
         _passkeyService = passkeyService;
->>>>>>> b3a54c3e
         _userManager = userManager;
         _signInManager = signInManager;
         _smsConfig = smsConfig.Value;
