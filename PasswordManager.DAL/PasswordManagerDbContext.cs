--- conflicted
+++ resolved
@@ -21,13 +21,13 @@
     public DbSet<ApiKey> ApiKeys { get; set; } = null!;
     public DbSet<ApplicationUser> Users { get; set; } = null!;
     public DbSet<QrLoginToken> QrLoginTokens { get; set; } = null!;
-<<<<<<< HEAD
+
     public DbSet<OtpCode> OtpCodes { get; set; } = null!;
     public DbSet<SmsSettings> SmsSettings { get; set; } = null!;
-=======
+
     public DbSet<UserPasskey> UserPasskeys { get; set; } = null!;
     public DbSet<UserTwoFactorBackupCode> UserTwoFactorBackupCodes { get; set; } = null!;
->>>>>>> b3a54c3e
+
 
     protected override void OnModelCreating(ModelBuilder modelBuilder)
     {
